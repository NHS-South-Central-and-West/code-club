---
title: "Introduction to Object-Oriented Programming"
subtitle: "`super(), __init__?`"
footer: '**Specialist Analytics Team //** Object-Oriented Programming **//** August 28, 2025'
format: revealjs
---

## Learning Objectives
- Understand core concepts of object-oriented programming
- Understand the benefits of object-oriented programming
- Learn how to create your own object classes (see the accompanying notebook)

---

## Object-Oriented Programming? What is this tech-geekery and why should I care?

- Python is an object-oriented language. Every entity is treated as an object; even single integers are objects of the "int" class.
- An understanding of object-oriented programming will help give you a better understanding of how the packages you use function.
- You can use this understanding to create your own programs that harness the strengths of objected-oriented programming:
    - Convenience
    - Flexibility
    - Extensibility
    - Simpler interfacing

---

## History

::: {.column style="width:65%; font-size:28pt"}
- In the early days of programming, variables could only be the "primitive" data types containing a single value
  - <span style="font-size:21px;">Integer, Float, Boolean, Char</span>
- Later came Structures ("Structs"), which can contain multiple values of different types.
- Structs were the precursor to objects, but they couldn't yet contain associated functions within them.
- Objects first appear in the Simula programming language in the 1960s for modelling physical phenomena.
- Those objects influenced Alan Kay, who coined the term "object-oriented programming" to describe architecture where objects pass information to one another.
:::

::: {.column width="35%"}

<figure style="display: flex; flex-direction: column; align-items: center; margin: 0;">
  <img src="images/Alan_Kay_Photo.png"/>
  <figcaption style="margin-top: 0.1em; line-height: 1.2;">My. Kay looking very pleased with his coinage.</figcaption>
</figure>

:::

--- 

## Classes and Objects

::: {.column style="width:65%; font-size:30pt"}
- Classes act as **templates** for objects
- Objects are referred to as "instances" of classes
  - We talk of objects being "instantiated" from a class
  - Think of each object as being a copy created using the class template
- Objects represent entities with their own data (attributes) and behaviours (methods)
- We can create lots of instances of an object with their own attribute values and call methods on them separately
yet _consistently_
- Objects are self-contained units that can interact with objects both of the same and of other classes
:::

<<<<<<< HEAD
:::

=======
>>>>>>> 34e8a6db
::: {.column width="35%"}

<figure style="display: flex; flex-direction: column; align-items: center; margin: 0;">
  <img src="images/cookie_cutter.jpg"/>
  <figcaption style="margin-top: 0.1em; line-height: 1.2;">Consistency is the key.</figcaption>
</figure>

:::

# The Anatomy of a Class{data-background-color="#425563"}

---

![A diagram representing a class at the top and object instances created from the class](images/classes1.png){fig-align="center"}

---

## Inheritance

::: {.column style="width:65%; font-size:30pt"}
- **Child classes inherit attributes and methods from parent classes**
- Child classes can modify / override and add to what they have inherited
- Reduces code duplication; increases re-usability
- Improves extensibility: i.e. new classes with the same core behaviours, but new features, can be based on existing classes
:::

::: {.column width="35%"}

<figure style="display: flex; flex-direction: column; align-items: center; margin: 0;">
  <img src="images/succession.png"/>
  <figcaption style="margin-top: 0.1em; line-height: 1.2;">Inheritance is a much less contentious issue in Python.</figcaption>
</figure>

:::

:::

::: {.column width="35%"}

<figure style="display: flex; flex-direction: column; align-items: center; margin: 0;">
  <img src="images/succession.png"/>
  <figcaption style="margin-top: 0.1em; line-height: 1.2;">Inheritance is a much less contentious issue in Python.</figcaption>
</figure>

:::

---

![A parent class (green) and two different child classes (blue and orange), each with objects created from them](images/classes2.png){fig-align="center"}


# More Object-Oriented Programming Concepts{data-background-color="#425563"}

## Encapsulation _for convenience_
- **Bundling data (attributes) with functions (methods)**
- Methods are tailor-made to work with the data contained in the object
- Saves on having to pass data between multiple functions, which is particularly useful in machine learning models
- Pandas DataFrames demonstrate encapsulation. They contain data, but also have methods associated with them
  - `df = pd.DataFrame(data)` <-- Instantiating a dataframe object
  - `df.head()`, `df.describe()`, `df.drop()` <-- calling methods


## Polymorphism _for flexibility_
- **Objects of different types can be treated in the same way, even if the behaviour differs**
  - With Pandas DataFrames, .head() will work on both a DataFrame and a Series^[Series.head() with return the first few values, 
  while DataFrame.head() returns the first few rows of all columns]
- "Duck typing": If the behaviour of a thing matches that of another thing, they are considered the same. In OOP terms, 
the presence of certain methods is more important than which class an object comes from^[The concept of "duck typing", found 
in Python and other languages, comes from the phrase "if it walks like a duck, quacks like a duck and swims like a duck,
then it's a duck."]
  - The scikit-learn library's allows the same code to work for different models

## Abstraction _for simpler interfacing_
- **Separating the implementation code from the functionality that users (i.e. other programmers) interact with**
- Creates a simple interface for parts of a program pass information between each other

- Examples:
    - When working with machine learning models, users only need to apply simple methods to train the model and make a prediction.
    - Entities interacting with each other within a simulation model.
  

## When to use OOP
- When you want to easily re-use code, to avoid repetition and to extend functionality
<<<<<<< HEAD
=======
- Discrete Event Simulations for modelling queueing / capacity problems
- Creating custom, branded visualisation packages, for example an NHS-branded SPC chart
>>>>>>> 34e8a6db
  - Creating a package that can be used to import the latest data from a website without users having to understand API calls or the website's structure
- When you want to model real-world entities
  - Discrete Event Simulations for modelling queueing / capacity problems
- When you want to make code modular and easy for others to work with
- When you want to simplify end-users' interaction with Python, fostering a self-service approach to analytics
  - Creating custom, branded visualisation packages, for example an NHS-branded SPC chart
- **Less appropriate for:** When you want to be certain of the state of your data at each step of a process, for example when cleansing data

<<<<<<< HEAD


=======
>>>>>>> 34e8a6db
## Resources

[RealPython: Object-Oriented Programming (OOP) in Python](https://realpython.com/python3-object-oriented-programming/)\
\
[OOP produces code that is easy to read, extend and maintain](https://medium.com/@lawjimmy123/how-data-scientists-can-leverage-object-oriented-programming-oop-design-pattern-to-write-better-699166910882)\
\
[HSMA's Guide to Object-Oriented Programming](https://docs.google.com/presentation/d/1e7ObbZmRNcm_lqxR_tFvwV78YV2SzBGSwWRweGiezYg/edit?slide=id.p1#slide=id.p1)\
\
[HSMA's Discrete Event Simulation Module](https://hsma.co.uk/hsma_content/modules/current_module_details/2_des.html)

# Thank You! {.center}

<br>
Contact: 
<br>

<ul >
{{< fa solid envelope >}} [scwcsu.analytics.specialist@nhs.net](mailto:scwcsu.analytics.specialist@nhs.net)
</ul>


Notebook & Slides:
<br>

<ul >
{{< fa brands github >}}[/NHS-South-Central-and-West/code-club](https://nhs-south-central-and-west.github.io/code-club/sessions/09-object-oriented-programming/)
</ul>
<br>

... And don't forget to give us your [feedback](https://forms.office.com/e/g9fnSVPRwE).<|MERGE_RESOLUTION|>--- conflicted
+++ resolved
@@ -59,11 +59,6 @@
 - Objects are self-contained units that can interact with objects both of the same and of other classes
 :::
 
-<<<<<<< HEAD
-:::
-
-=======
->>>>>>> 34e8a6db
 ::: {.column width="35%"}
 
 <figure style="display: flex; flex-direction: column; align-items: center; margin: 0;">
@@ -88,17 +83,6 @@
 - Child classes can modify / override and add to what they have inherited
 - Reduces code duplication; increases re-usability
 - Improves extensibility: i.e. new classes with the same core behaviours, but new features, can be based on existing classes
-:::
-
-::: {.column width="35%"}
-
-<figure style="display: flex; flex-direction: column; align-items: center; margin: 0;">
-  <img src="images/succession.png"/>
-  <figcaption style="margin-top: 0.1em; line-height: 1.2;">Inheritance is a much less contentious issue in Python.</figcaption>
-</figure>
-
-:::
-
 :::
 
 ::: {.column width="35%"}
@@ -147,11 +131,8 @@
 
 ## When to use OOP
 - When you want to easily re-use code, to avoid repetition and to extend functionality
-<<<<<<< HEAD
-=======
 - Discrete Event Simulations for modelling queueing / capacity problems
 - Creating custom, branded visualisation packages, for example an NHS-branded SPC chart
->>>>>>> 34e8a6db
   - Creating a package that can be used to import the latest data from a website without users having to understand API calls or the website's structure
 - When you want to model real-world entities
   - Discrete Event Simulations for modelling queueing / capacity problems
@@ -160,11 +141,6 @@
   - Creating custom, branded visualisation packages, for example an NHS-branded SPC chart
 - **Less appropriate for:** When you want to be certain of the state of your data at each step of a process, for example when cleansing data
 
-<<<<<<< HEAD
-
-
-=======
->>>>>>> 34e8a6db
 ## Resources
 
 [RealPython: Object-Oriented Programming (OOP) in Python](https://realpython.com/python3-object-oriented-programming/)\
