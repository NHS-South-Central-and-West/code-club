[project]
name = "code-club"
version = "1.0.0"
description = "The webpage for SCW's Code Club."
readme = "README.md"
requires-python = ">=3.12"
dependencies = [
    "altair>=5.5.0",
    "great-tables>=0.17.0",
    "jinja2>=3.1.6",
    "jupyterlab>=4.3.5",
    "matplotlib>=3.10.3",
    "nbformat>=5.10.4",
    "pandas>=2.2.3",
    "polars>=1.25.2",
    "prophet>=1.1.7",
    "pyyaml>=6.0.2",
    "quarto>=0.1.0",
    "rsconnect-python>=1.25.2",
<<<<<<< HEAD
    "scipy>=1.15.3",
=======
    "scikit-learn>=1.7.1",
>>>>>>> cebf7219
    "seaborn>=0.13.2",
    "skimpy>=0.0.18",
    "statsmodels>=0.14.5",
    "streamlit-pandas-profiling>=0.1.3",
    "streamlit>=1.47.1",
    "scipy>=1.16.1",
]<|MERGE_RESOLUTION|>--- conflicted
+++ resolved
@@ -17,11 +17,7 @@
     "pyyaml>=6.0.2",
     "quarto>=0.1.0",
     "rsconnect-python>=1.25.2",
-<<<<<<< HEAD
-    "scipy>=1.15.3",
-=======
     "scikit-learn>=1.7.1",
->>>>>>> cebf7219
     "seaborn>=0.13.2",
     "skimpy>=0.0.18",
     "statsmodels>=0.14.5",
