--- conflicted
+++ resolved
@@ -1,23 +1,20 @@
-[project]
-name = "code-club"
-version = "1.0.0"
-description = "The webpage for SCW's Code Club."
-readme = "README.md"
-requires-python = ">=3.12"
-dependencies = [
-    "great-tables>=0.17.0",
-    "jinja2>=3.1.6",
-    "jupyterlab>=4.3.5",
-    "matplotlib>=3.10.3",
-    "pandas>=2.2.3",
-    "polars>=1.25.2",
-    "pyyaml>=6.0.2",
-    "quarto>=0.1.0",
-    "rsconnect-python>=1.25.2",
-<<<<<<< HEAD
-    "scipy>=1.15.3",
-    "seaborn>=0.13.2",
-=======
-    "skimpy>=0.0.18",
->>>>>>> 05a45e58
-]+[project]
+name = "code-club"
+version = "1.0.0"
+description = "The webpage for SCW's Code Club."
+readme = "README.md"
+requires-python = ">=3.12"
+dependencies = [
+    "great-tables>=0.17.0",
+    "jinja2>=3.1.6",
+    "jupyterlab>=4.3.5",
+    "matplotlib>=3.10.3",
+    "pandas>=2.2.3",
+    "polars>=1.25.2",
+    "pyyaml>=6.0.2",
+    "quarto>=0.1.0",
+    "rsconnect-python>=1.25.2",
+    "scipy>=1.15.3",
+    "seaborn>=0.13.2",
+    "skimpy>=0.0.18",
+]