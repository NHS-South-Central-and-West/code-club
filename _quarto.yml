--- conflicted
+++ resolved
@@ -1,131 +1,3 @@
-<<<<<<< HEAD
-project:
-  type: website
-
-website:
-  # title: "Code Club"
-  image: "images/code_club_pink_white.png"
-  page-footer:
-    left: "Created and maintained by the [Specialist Analytics Team](mailto:scwcsu.analytics.specialist@nhs.net)"
-    right: "This page was built with [Quarto](https://quarto.org/)"
-
-
-  navbar:
-    background: "#1C355E" # SCW Dark Blue
-    logo: "images/code_club_text.png"
-    # pinned: true
-    # align: center
-    # style: docked
-    search: true
-    # collapse-level: 1
-    tools:
-      - icon: github
-        aria-label: GitHub
-        href: https://github.com/NHS-South-Central-and-West/code-club
-    right:
-      - text: Home
-        aria-label: Home
-        href: index.qmd
-      # - text: Schedule
-      #   aria-label: Sessions Schedule
-      #   href: schedule.qmd
-      - text: Sessions
-        href: sessions/schedule.qmd
-      - text: Resources
-        aria-label: Additional Resources
-        menu:
-          - text: Glossary
-            aria-label: Glossary
-            href: resources/glossary.qmd
-
-
-  sidebar:
-    - title: Sessions
-      style: docked
-      contents:
-        - text: Session Schedule
-          file: sessions/schedule.qmd
-        - section: Onboarding
-          contents:
-            - text: 1. Python Onboarding
-              file: sessions/01-onboarding/index.qmd
-            - text: 2. Jupyter Notebooks
-              file: sessions/02-jupyter_notebooks/index.qmd
-        - section: Exploration & Visualisation
-          contents:
-            - text: 3. EDA with Pandas
-              file: sessions/03-eda-pandas/index.qmd
-            - text: 4. Visualisations with Seaborn
-            - text: 5. EDA with Seaborn
-              # file: sessions/05-eda-seaborn/index.qmd
-        - section: Core Concepts
-          contents:
-            - text: 6. Data Types
-            - text: 7. Control Flow
-            - text: 8. Functions & Functional Programming
-            - text: 9. Object-Oriented Programming
-        - section: Exploration & Visualisation
-          contents:
-            - text: 10. Streamlit Dashboards
-        - section: Data Science
-          contents:
-            - text: 11. Comparing Samples
-            # file: sessions/11-comparing-samples/index.qmd
-            - text: 12. Analysing Relationships
-              # file: sessions/12-analysing-relationships/index.qmd
-            - text: 13. Introduction to Linear Regression
-            - text: 14. Implementing Linear Regression
-            - text: 15. Beyond Linearity
-
-format:
-  html:
-    theme: cosmo
-    css: styles.css
-    toc: true # table of contents
-    code-copy: true
-    callout-appearance: simple
-  revealjs:
-    author: Specialist Analytics Team (SAT)
-    menu: false
-    controls: true
-    section-divs: true
-    preview-links: false
-    link-external-newwindow: true
-    embed-resources: true
-    transition: fade
-    background-transition: fade
-    navigation-mode: linear
-    email-obfuscation: javascript
-    theme: slides-theme.scss
-    progress: true
-    multiplex: false
-    scrollable: false
-    hide-inactive-cursor: true
-    highlight-style: printing
-    pause: true
-    fig-width: 6
-    fig-height: 7
-    fig-align: center
-    output-location: column
-
-editor: source
-
-execute:
-  freeze: auto
-  echo: true
-  warning: false
-
-revealjs-plugins:
-  - verticator
-
-title-slide-attributes:
-    data-background-image: "images/scw_logo.jpg"
-    data-background-position: "right 5% bottom 5%"
-    data-background-size: "22%"
-    data-background-opacity: "1"
-
-from: markdown+emoji
-=======
 project:
   type: website
 
@@ -198,7 +70,9 @@
         - section: Data Science
           contents:
             - text: 11. Comparing Samples
+            # file: sessions/11-comparing-samples/index.qmd
             - text: 12. Analysing Relationships
+              # file: sessions/12-analysing-relationships/index.qmd
             - text: 13. Introduction to Linear Regression
             - text: 14. Implementing Linear Regression
             - text: 15. Beyond Linearity
@@ -250,5 +124,4 @@
     data-background-size: "22%"
     data-background-opacity: "1"
 
-from: markdown+emoji
->>>>>>> 6ec152dc
+from: markdown+emoji